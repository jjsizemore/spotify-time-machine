{
	"name": "jermaines-spotify-time-machine",
	"version": "0.1.0",
	"private": true,
	"type": "module",
	"scripts": {
		"clean": "rm -rf .next",
		"debug": "pnpm run clean && pnpm run build && pnpm run dev",
		"dev": "next dev --turbopack --hostname 127.0.0.1",
		"build": "pnpm run css:build && next build",
		"start": "next start",
		"lint": "trunk check",
		"fmt": "trunk fmt",
		"css:build": "npx @tailwindcss/cli -i ./src/app/globals.css -o ./src/app/spotify.css",
		"css:watch": "npx @tailwindcss/cli -i ./src/app/globals.css -o ./src/app/spotify.css --watch",
		"postinstall": "prisma generate && flowbite-react patch",
		"screenshots": "NODE_OPTIONS='--loader ts-node/esm' ts-node --project scripts/tsconfig.json scripts/generate-screenshots.ts"
	},
	"dependencies": {
		"@auth/prisma-adapter": "^2.9.1",
		"@prisma/client": "^6.9.0",
		"@tailwindcss/cli": "^4.1.8",
		"@tailwindcss/postcss": "^4.1.8",
		"@tanstack/react-query": "^5.80.5",
		"@vercel/analytics": "^1.5.0",
		"@vercel/functions": "^2.1.0",
		"date-fns": "^4.1.0",
		"flowbite": "^3.1.2",
		"flowbite-react": "^0.11.7",
		"next": "15.3.3",
		"next-auth": "^4.24.11",
		"react": "19.1.0",
		"react-dom": "19.1.0",
		"react-icons": "^5.5.0",
		"zod": "^3.25.51"
	},
	"devDependencies": {
		"@types/node": "^22.15.29",
		"@types/react": "19.1.6",
		"@types/react-dom": "19.1.6",
<<<<<<< HEAD
=======
		"@types/spotify-web-api-node": "^5.0.11",
>>>>>>> c9122cc0
		"autoprefixer": "^10.4.21",
		"postcss": "^8.5.4",
		"prisma": "^6.9.0",
		"puppeteer": "^24.10.0",
		"tailwindcss": "^4.1.8",
		"ts-node": "^10.9.2",
		"typescript": "^5.8.3"
	},
	"packageManager": "pnpm@10.11.0",
	"pnpm": {
		"overrides": {
			"@types/react": "19.1.6",
			"@types/react-dom": "19.1.6",
			"cookie@<0.7.0": ">=0.7.0"
		},
		"onlyBuiltDependencies": [
			"@parcel/watcher",
			"@prisma/client",
			"@prisma/engines",
			"esbuild",
			"prisma",
			"puppeteer",
			"sharp",
			"@tailwindcss/oxide"
		]
	}
}<|MERGE_RESOLUTION|>--- conflicted
+++ resolved
@@ -38,10 +38,6 @@
 		"@types/node": "^22.15.29",
 		"@types/react": "19.1.6",
 		"@types/react-dom": "19.1.6",
-<<<<<<< HEAD
-=======
-		"@types/spotify-web-api-node": "^5.0.11",
->>>>>>> c9122cc0
 		"autoprefixer": "^10.4.21",
 		"postcss": "^8.5.4",
 		"prisma": "^6.9.0",
