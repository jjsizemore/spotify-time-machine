{
	"name": "spotify-time-machine",
	"version": "0.1.0",
	"private": true,
	"type": "module",
	"scripts": {
		"clean": "rm -rf .next",
		"debug": "pnpm run clean && pnpm run build && pnpm run dev",
		"dev": "next dev --turbopack --hostname 127.0.0.1",
		"build": "pnpm run css:build && next build",
		"start": "next start",
		"lint": "next lint",
		"css:build": "npx @tailwindcss/cli -i ./src/app/globals.css -o ./src/app/spotify.css",
		"css:watch": "npx @tailwindcss/cli -i ./src/app/globals.css -o ./src/app/spotify.css --watch",
		"postinstall": "prisma generate",
		"screenshots": "NODE_OPTIONS='--loader ts-node/esm' ts-node --project scripts/tsconfig.json scripts/generate-screenshots.ts"
	},
	"dependencies": {
		"@auth/prisma-adapter": "^2.9.1",
<<<<<<< HEAD
		"@prisma/client": "^6.8.2",
		"@tailwindcss/cli": "^4.1.7",
		"@tailwindcss/postcss": "^4.1.7",
=======
		"@prisma/client": "^6.7.0",
		"@tailwindcss/cli": "^4.1.6",
		"@tailwindcss/postcss": "^4.1.6",
>>>>>>> b2a1c09a
		"@tanstack/react-query": "^5.77.2",
		"@vercel/analytics": "^1.5.0",
		"@vercel/functions": "^2.1.0",
		"date-fns": "^4.1.0",
		"next": "15.3.2",
		"next-auth": "^4.24.11",
		"react": "19.1.0",
		"react-dom": "19.1.0",
		"react-icons": "^5.5.0",
		"spotify-web-api-node": "^5.0.2",
		"superagent": "^10.2.1",
		"zod": "^3.25.29"
	},
	"devDependencies": {
		"@types/node": "^22.15.21",
		"@types/puppeteer": "^7.0.4",
		"@types/react": "19.1.5",
		"@types/react-dom": "19.1.5",
		"@types/spotify-web-api-node": "^5.0.11",
		"autoprefixer": "^10.4.21",
		"postcss": "^8.5.3",
		"prisma": "^6.8.2",
		"puppeteer": "^24.9.0",
		"tailwindcss": "^4.1.7",
		"ts-node": "^10.9.2",
		"typescript": "^5.8.3"
	},
	"packageManager": "pnpm@10.10.0",
	"pnpm": {
		"overrides": {
			"@types/react": "19.1.5",
			"@types/react-dom": "19.1.5",
			"cookie@<0.7.0": ">=0.7.0"
		},
		"onlyBuiltDependencies": [
			"@parcel/watcher",
			"@prisma/client",
			"@prisma/engines",
			"esbuild",
			"prisma",
			"puppeteer",
			"sharp"
		]
	}
}<|MERGE_RESOLUTION|>--- conflicted
+++ resolved
@@ -17,15 +17,9 @@
 	},
 	"dependencies": {
 		"@auth/prisma-adapter": "^2.9.1",
-<<<<<<< HEAD
 		"@prisma/client": "^6.8.2",
 		"@tailwindcss/cli": "^4.1.7",
 		"@tailwindcss/postcss": "^4.1.7",
-=======
-		"@prisma/client": "^6.7.0",
-		"@tailwindcss/cli": "^4.1.6",
-		"@tailwindcss/postcss": "^4.1.6",
->>>>>>> b2a1c09a
 		"@tanstack/react-query": "^5.77.2",
 		"@vercel/analytics": "^1.5.0",
 		"@vercel/functions": "^2.1.0",
@@ -41,7 +35,6 @@
 	},
 	"devDependencies": {
 		"@types/node": "^22.15.21",
-		"@types/puppeteer": "^7.0.4",
 		"@types/react": "19.1.5",
 		"@types/react-dom": "19.1.5",
 		"@types/spotify-web-api-node": "^5.0.11",
