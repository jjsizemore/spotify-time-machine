--- conflicted
+++ resolved
@@ -17,11 +17,7 @@
         specifier: ^2.9.1
         version: 2.9.1(@prisma/client@6.9.0(prisma@6.9.0(typescript@5.8.3))(typescript@5.8.3))
       '@prisma/client':
-<<<<<<< HEAD
         specifier: ^6.9.0
-=======
-        specifier: ^6.8.2
->>>>>>> c9122cc0
         version: 6.9.0(prisma@6.9.0(typescript@5.8.3))(typescript@5.8.3)
       '@tailwindcss/cli':
         specifier: ^4.1.8
@@ -30,13 +26,8 @@
         specifier: ^4.1.8
         version: 4.1.8
       '@tanstack/react-query':
-<<<<<<< HEAD
         specifier: ^5.80.5
         version: 5.80.5(react@19.1.0)
-=======
-        specifier: ^5.80.2
-        version: 5.80.3(react@19.1.0)
->>>>>>> c9122cc0
       '@vercel/analytics':
         specifier: ^1.5.0
         version: 1.5.0(next@15.3.3(react-dom@19.1.0(react@19.1.0))(react@19.1.0))(react@19.1.0)
@@ -68,11 +59,7 @@
         specifier: ^5.5.0
         version: 5.5.0(react@19.1.0)
       zod:
-<<<<<<< HEAD
         specifier: ^3.25.51
-=======
-        specifier: ^3.25.49
->>>>>>> c9122cc0
         version: 3.25.51
     devDependencies:
       '@types/node':
@@ -84,12 +71,6 @@
       '@types/react-dom':
         specifier: 19.1.6
         version: 19.1.6(@types/react@19.1.6)
-<<<<<<< HEAD
-=======
-      '@types/spotify-web-api-node':
-        specifier: ^5.0.11
-        version: 5.0.11
->>>>>>> c9122cc0
       autoprefixer:
         specifier: ^10.4.21
         version: 10.4.21(postcss@8.5.4)
@@ -97,11 +78,7 @@
         specifier: ^8.5.4
         version: 8.5.4
       prisma:
-<<<<<<< HEAD
         specifier: ^6.9.0
-=======
-        specifier: ^6.8.2
->>>>>>> c9122cc0
         version: 6.9.0(typescript@5.8.3)
       puppeteer:
         specifier: ^24.10.0
@@ -637,13 +614,8 @@
   '@tanstack/query-core@5.80.5':
     resolution: {integrity: sha512-kFWXdQOUcjL/Ugk3GrI9eMuG3DsKBGaLIgyOLekR2UOrRrJgkLgPUNzZ10i8FCkfi4SgLABhOtQhx1HjoB9EZQ==}
 
-<<<<<<< HEAD
   '@tanstack/react-query@5.80.5':
     resolution: {integrity: sha512-C0d+pvIahk6fJK5bXxyf36r9Ft6R9O0mwl781CjBrYGRJc76XRJcKhkVpxIo68cjMy3i47gd4O1EGooAke/OCQ==}
-=======
-  '@tanstack/react-query@5.80.3':
-    resolution: {integrity: sha512-psqr/QRzYfqJvgD8F2teMO6mL4hN4gzkOra9BlPplNhwByviZIhHUrWTXQEMmUdPWHNkGjA1SP6xG2+brhmIoQ==}
->>>>>>> c9122cc0
     peerDependencies:
       react: ^18 || ^19
 
@@ -2121,11 +2093,7 @@
 
   '@tanstack/query-core@5.80.5': {}
 
-<<<<<<< HEAD
   '@tanstack/react-query@5.80.5(react@19.1.0)':
-=======
-  '@tanstack/react-query@5.80.3(react@19.1.0)':
->>>>>>> c9122cc0
     dependencies:
       '@tanstack/query-core': 5.80.5
       react: 19.1.0
